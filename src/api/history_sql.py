import json
import logging
import os
import struct
import uuid
from datetime import datetime, date
from typing import Tuple, Any

from openai import AsyncAzureOpenAI
import pyodbc
from azure.identity.aio import AzureCliCredential, get_bearer_token_provider
from azure.monitor.events.extension import track_event
from azure.monitor.opentelemetry import configure_azure_monitor
from fastapi import APIRouter, HTTPException, Query, Request, status
from fastapi.responses import JSONResponse
from opentelemetry import trace
from opentelemetry.trace import Status, StatusCode

from auth.auth_utils import get_authenticated_user_details
from auth.azure_credential_utils import get_azure_credential_async

router = APIRouter()

# Configure logging
logging.basicConfig(level=logging.INFO)
logger = logging.getLogger(__name__)

# Check if the Application Insights Instrumentation Key is set in the environment variables
instrumentation_key = os.getenv("APPLICATIONINSIGHTS_CONNECTION_STRING")
if instrumentation_key:
    # Configure Application Insights if the Instrumentation Key is found
    configure_azure_monitor(connection_string=instrumentation_key)
    logging.info("Historyfab API: Application Insights configured with the provided Instrumentation Key")
else:
    # Log a warning if the Instrumentation Key is not found
    logging.warning("Historyfab API: No Application Insights Instrumentation Key found. Skipping configuration")

# Configure logging
logging.basicConfig(level=logging.INFO)

# Suppress INFO logs from 'azure.core.pipeline.policies.http_logging_policy'
logging.getLogger("azure.core.pipeline.policies.http_logging_policy").setLevel(
    logging.WARNING
)
logging.getLogger("azure.identity.aio._internal").setLevel(logging.WARNING)

# Suppress info logs from OpenTelemetry exporter
logging.getLogger("azure.monitor.opentelemetry.exporter.export._base").setLevel(
    logging.WARNING
)

# Configuration variables
AZURE_OPENAI_ENDPOINT = os.getenv("AZURE_OPENAI_ENDPOINT")
AZURE_OPENAI_DEPLOYMENT_MODEL = os.getenv("AZURE_OPENAI_DEPLOYMENT_MODEL")
AZURE_OPENAI_API_VERSION = os.getenv("AZURE_OPENAI_API_VERSION")
AZURE_OPENAI_RESOURCE = os.getenv("AZURE_OPENAI_RESOURCE")


def track_event_if_configured(event_name: str, event_data: dict):
    """
    Track an event with Application Insights if configured.

    Args:
        event_name (str): The name of the event to track.
        event_data (dict): The data to associate with the event.
    """
    instrumentation_key = os.getenv("APPLICATIONINSIGHTS_CONNECTION_STRING")
    if instrumentation_key:
        track_event(event_name, event_data)
    else:
        logging.warning("Skipping track_event for %s as Application Insights is not configured", event_name)


async def get_fabric_db_connection():
    """
    Get a connection to the SQL database.

    Returns:
        Connection: Database connection object, or None if connection fails.
    """
    app_env = os.getenv("APP_ENV", "prod").lower()
    database = os.getenv("FABRIC_SQL_DATABASE")
    server = os.getenv("FABRIC_SQL_SERVER")
    driver = "{ODBC Driver 17 for SQL Server}"
    # api_uid = os.getenv("API_UID", "")
    fabric_sql_connection_string = os.getenv("FABRIC_SQL_CONNECTION_STRING", "")

    try:
        conn = None
        connection_string = ""
        if app_env == 'dev':
            async with AzureCliCredential() as credential:
                token = await credential.get_token("https://database.windows.net/.default")
                token_bytes = token.token.encode("utf-16-LE")
                token_struct = struct.pack(
                    f"<I{len(token_bytes)}s",
                    len(token_bytes),
                    token_bytes
                )
                SQL_COPT_SS_ACCESS_TOKEN = 1256
                connection_string = f"DRIVER={driver};SERVER={server};DATABASE={database};"
                conn = pyodbc.connect(connection_string, attrs_before={SQL_COPT_SS_ACCESS_TOKEN: token_struct})
        else:
            # connection_string = f"DRIVER={driver};SERVER={server};DATABASE={database};UID={api_uid};Authentication=ActiveDirectoryMSI;"
            connection_string = fabric_sql_connection_string
            conn = pyodbc.connect(connection_string)
        
        return conn
    except pyodbc.Error as e:
        logging.info("FABRIC-SQL:Failed to connect Fabric SQL Database: %s", e)
        return None


async def run_query_and_return_json(sql_query: str):
    """
    Execute SQL query and return results as JSON string.

    Args:
        sql_query (str): The SQL query to execute.

    Returns:
        str: JSON string containing query results, or None if an error occurs.
    """
    # Connect to the database
    conn = await get_fabric_db_connection()
    cursor = None
    try:
        cursor = conn.cursor()
        cursor.execute(sql_query)
        columns = [desc[0] for desc in cursor.description]
        result = []
        for row in cursor.fetchall():
            row_dict = {}
            for col_name, value in zip(columns, row):
                if isinstance(value, (datetime, date)):
                    row_dict[col_name] = value.isoformat()
                else:
                    row_dict[col_name] = value
            result.append(row_dict)
       
        return json.dumps(result, indent=2)
    except Exception as e:
        logging.error("Error executing SQL query: %s", e)
        return None
    finally:
        if cursor:
            cursor.close()
        conn.close()


async def run_query_and_return_json_params(sql_query, params: Tuple[Any, ...] = ()):
    """
    Execute parameterized SQL query and return results as JSON string.

    Args:
        sql_query (str): The SQL query to execute with parameter placeholders.
        params (Tuple[Any, ...]): Parameters to bind to the query.

    Returns:
        str: JSON string containing query results, or None if an error occurs.
    """
    # Connect to the database
    conn = await get_fabric_db_connection()
    cursor = None
    try:
        cursor = conn.cursor()
        cursor.execute(sql_query, params)
        columns = [desc[0] for desc in cursor.description]
        result = []
        for row in cursor.fetchall():
            row_dict = {}
            for col_name, value in zip(columns, row):
                if isinstance(value, (datetime, date)):
                    row_dict[col_name] = value.isoformat()
                else:
                    row_dict[col_name] = value
            result.append(row_dict)

        return json.dumps(result, indent=2)
    except Exception as e:
        logging.error("Error executing SQL query: %s", e)
        return None
    finally:
        if cursor:
            cursor.close()
        conn.close()


async def run_nonquery_params(sql_query, params: Tuple[Any, ...] = ()):
    """
    Execute a SQL non-query operation like DELETE, INSERT, or UPDATE.

    Args:
        sql_query (str): The SQL query to execute with parameter placeholders.
        params (Tuple[Any, ...]): Parameters to bind to the query.

    Returns:
        bool: True if the operation was successful, False otherwise.
    """
    conn = await get_fabric_db_connection()
    cursor = None
    try:
        cursor = conn.cursor()
        cursor.execute(sql_query, params)
        conn.commit()
        return True
    except Exception as e:
        logging.error("Error executing SQL query: %s", e)
        return False
    finally:
        if cursor:
            cursor.close()
        conn.close()


async def run_query_params(sql_query, params: Tuple[Any, ...] = ()):
    """
    Execute parameterized SQL query and return results as list of dictionaries.

    Args:
        sql_query (str): The SQL query to execute with parameter placeholders.
        params (Tuple[Any, ...): Parameters to bind to the query.

    Returns:
        list: List of dictionaries containing query results, or None if an error occurs.
    """
    # Connect to the database
    conn = await get_fabric_db_connection()
    cursor = None
    try:
        cursor = conn.cursor()
        cursor.execute(sql_query, params)
        columns = [desc[0] for desc in cursor.description]
        result = []
        for row in cursor.fetchall():
            row_dict = {}
            for col_name, value in zip(columns, row):
                if isinstance(value, (datetime, date)):
                    row_dict[col_name] = value.isoformat()
                else:
                    row_dict[col_name] = value
            result.append(row_dict)

        return result
    except Exception as e:
        logging.error("Error executing SQL query: %s", e)
        return None
    finally:
        if cursor:
            cursor.close()
        conn.close()

async def execute_sql_query(sql_query):
    """
    Executes a given SQL query and returns the result as a concatenated string.
    """
    conn = await get_fabric_db_connection()
    cursor = None
    try:
        cursor = conn.cursor()
        cursor.execute(sql_query)
        result = ''.join(str(row) for row in cursor.fetchall())
        
        return result
    except Exception as e:
        logging.error("Error executing SQL query: %s", e)
        return None
    finally:
        if cursor:
            cursor.close()
        conn.close() 

# Configuration variable
USE_CHAT_HISTORY_ENABLED = os.getenv("USE_CHAT_HISTORY_ENABLED", "true").lower() == "true"


async def get_conversations(user_id, limit, sort_order="DESC", offset=0):
    """
    Retrieve conversations for a specific user with pagination and sorting.

    Args:
        user_id (str): The ID of the user whose conversations to retrieve.
        limit (int): Maximum number of conversations to return.
        sort_order (str): Sort order for conversations ("DESC" or "ASC").
        offset (int): Number of conversations to skip for pagination.

    Returns:
        list: List of conversation dictionaries.

    Raises:
        Exception: If an error occurs during conversation retrieval.
    """
    try:
        query = ""
        params = ()
        if user_id:
            query = f"SELECT conversation_id, title FROM hst_conversations where userId = ? order by updatedAt {sort_order}"
            params = (user_id,)
        else:  # If no user_id is provided, return all conversations -- This is for local testing purposes
            query = f"SELECT conversation_id, title FROM hst_conversations ORDER BY updatedAt {sort_order}"
            params = ()

        result = await run_query_params(query, params)
        return result
    except Exception:
        logger.exception("Error in get_conversation")
        raise


async def get_conversation_messages(user_id: str, conversation_id: str):
    """
    Retrieve all messages for a specific conversation.

    Args:
        user_id (str): The ID of the user requesting the messages.
        conversation_id (str): The ID of the conversation to retrieve.

    Returns:
        list: List of message dictionaries with deserialized citations, or None if an error occurs.
    """
    try:
        if not conversation_id:
            logger.warning("No conversation_id found, cannot retrieve conversation messages.")
            return None

        query = ""
        params = ()
        if user_id:
            query = "SELECT role, content, citations, feedback FROM hst_conversation_messages where userId = ? and conversation_id = ?"
            params = (user_id, conversation_id)
        else:  # If no user_id is provided, return all conversation messages -- This is for local testing purposes
            query = "SELECT role, content, citations, feedback FROM hst_conversation_messages where conversation_id = ?"
            params = (conversation_id,)

        result = await run_query_params(query, params)
        # Process the result to deserialize citations
        processed_result = []
        for message in result:
            processed_message = dict(message)
            # Deserialize citations from JSON string back to list
            if processed_message.get("citations"):
                try:
                    processed_message["citations"] = json.loads(processed_message["citations"])
                except (json.JSONDecodeError, TypeError) as e:
                    logger.warning("Failed to deserialize citations: %s", e)
                    processed_message["citations"] = []
            else:
                processed_message["citations"] = []
            processed_result.append(processed_message)

        return processed_result
    except Exception:
        logger.exception(
            "Error retrieving conversation %s for user %s", conversation_id, user_id)
        return None


async def delete_conversation(user_id: str, conversation_id: str) -> bool:
    """
    Delete a specific conversation and all its messages for a user.

    Args:
        user_id (str): The ID of the user who owns the conversation.
        conversation_id (str): The ID of the conversation to delete.

    Returns:
        bool: True if the conversation was successfully deleted, False otherwise.
    """
    try:
        if not conversation_id:
            logger.warning("No conversation_id found, cannot delete conversation.")
            return False

        if user_id is None:
            logger.warning("User ID is None, cannot delete conversation %s.", conversation_id)
            return False

        query = "SELECT userId, conversation_id FROM hst_conversations where conversation_id = ?"
        conversation = await run_query_params(query, (conversation_id,))        
        if not conversation or len(conversation) == 0:
            logger.warning("Conversation %s not found.", conversation_id)
            return False

        # If the userId in the conversation does not match the user_id, deny access
        if conversation and conversation[0]["userId"] != user_id:
            logger.warning(
                "User %s does not have permission to delete %s.", user_id, conversation_id)
            return False
        # Prepare parameters for deletion
        params = (user_id, conversation_id)
        # Delete associated messages first (if applicable)
        query_m = "DELETE FROM hst_conversation_messages where userId = ?  and conversation_id = ?"
        await run_nonquery_params(query_m, params)

        # Delete the conversation itself
        query_m = "DELETE FROM hst_conversations where userId = ?  and conversation_id = ?"
        await run_nonquery_params(query_m, params)

        return True

    except Exception as e:
        logger.exception("Error deleting conversation %s: %s", conversation_id, e)
        return False


async def delete_all_conversations(user_id: str) -> bool:
    """
    Delete all conversations and messages for a specific user.

    Args:
        user_id (str): The ID of the user whose conversations should be deleted.

    Returns:
        bool: True if all conversations were successfully deleted, False otherwise.
    """
    try:
        if user_id is None:
            logger.warning("User ID is None, cannot delete conversations.")
            return False

        # Delete all associated messages
        query_m = "DELETE FROM hst_conversation_messages WHERE userId = ?"
        messages_result = await run_nonquery_params(query_m, (user_id,))

        # Delete all conversations
        query_c = "DELETE FROM hst_conversations WHERE userId = ?"
        conversations_result = await run_nonquery_params(query_c, (user_id,))

        # Verify deletion was successful
        if messages_result is False or conversations_result is False:
            logger.error("Failed to delete all conversations for user %s", user_id)
            return False

        return True

    except Exception as e:
        logger.exception("Error deleting all conversations for user %s: %s", user_id, e)
        return False


async def rename_conversation(user_id: str, conversation_id, title) -> bool:
    """
    Update the title of a specific conversation.

    Args:
        user_id (str): The ID of the user who owns the conversation.
        conversation_id (str): The ID of the conversation to rename.
        title (str): The new title for the conversation.

    Returns:
        bool: True if the conversation was successfully renamed, False otherwise.
    """
    try:
        if not conversation_id:
            raise ValueError("No conversation_id found")

        if user_id is None:
            logger.warning("User ID is None, cannot rename title of the conversation %s.", conversation_id)
            return False

        if title is None:
            logger.warning("Title is None, cannot rename title of the conversation %s.", conversation_id)
            return False

        query = "SELECT userId, conversation_id FROM hst_conversations where conversation_id = ?"
        conversation = await run_query_params(query, (conversation_id,))

        # Check if the conversation exists
        if not conversation or len(conversation) == 0:
            logger.warning("Conversation %s not found.", conversation_id)
            return False

        # Check if the user has permission to delete it
        if conversation and conversation[0]["userId"] != user_id:
            logger.warning(
                "User %s does not have permission to delete %s.", user_id, conversation_id)
            return False

        # Update the title of the conversation
        query_t = "UPDATE hst_conversations SET title = ? WHERE userId = ?  and conversation_id = ?"
        await run_nonquery_params(query_t, (title, user_id, conversation_id))

        return True
    except Exception as e:
        logger.exception("Error updating title of conversation %s to '%s': %s", conversation_id, title, e)
        return False


async def init_openai_client():
    """
    Initialize and return an Azure OpenAI client.

    Returns:
        AsyncAzureOpenAI: Configured Azure OpenAI client instance.
    """
    user_agent = "GitHubSampleWebApp/AsyncAzureOpenAI/1.0.0"

    try:
        if not AZURE_OPENAI_ENDPOINT and not AZURE_OPENAI_RESOURCE:
            raise ValueError(
                "AZURE_OPENAI_ENDPOINT or AZURE_OPENAI_RESOURCE is required")

        endpoint = AZURE_OPENAI_ENDPOINT or f"https://{AZURE_OPENAI_RESOURCE}.openai.azure.com/"
        ad_token_provider = None

        logger.debug("Using Azure AD authentication for OpenAI")
        credential = await get_azure_credential_async()
        ad_token_provider = get_bearer_token_provider(
            credential, "https://cognitiveservices.azure.com/.default")

        if not AZURE_OPENAI_DEPLOYMENT_MODEL:
            raise ValueError("AZURE_OPENAI_MODEL is required")

        return AsyncAzureOpenAI(
            api_version=AZURE_OPENAI_API_VERSION,
            azure_ad_token_provider=ad_token_provider,
            default_headers={"x-ms-useragent": user_agent},
            azure_endpoint=endpoint,
        )
    except Exception:
        logger.exception("Failed to initialize Azure OpenAI client")
        raise


async def generate_title(conversation_messages):
    """
    Generate a concise title for a conversation using Azure OpenAI service.

    Args:
        conversation_messages (list): List of messages in the conversation.

    Returns:
        str: A 4-word or less title summarizing the conversation.
    """
    title_prompt = (
        "Summarize the conversation so far into a 4-word or less title. "
        "Do not use any quotation marks or punctuation. "
        "Do not include any other commentary or description."
    )

    messages = [{"role": msg["role"], "content": msg["content"]}
                for msg in conversation_messages if msg["role"] == "user"]
    messages.append({"role": "user", "content": title_prompt})

    try:
        azure_openai_client = await init_openai_client()
        response = await azure_openai_client.chat.completions.create(
            model=AZURE_OPENAI_DEPLOYMENT_MODEL,
            messages=messages,
            temperature=1,
            max_tokens=64,
        )
        return response.choices[0].message.content
    except Exception as e:
        logger.error("Error generating title: %s", e)
        return messages[-2]["content"]


async def create_conversation(user_id, title="", conversation_id=None):
    """
    Create a new conversation or return existing one if it already exists.

    Args:
        user_id (str): The ID of the user creating the conversation.
        title (str): The title for the conversation. Defaults to empty string.
        conversation_id (str): The ID for the conversation. Generated if None.

    Returns:
        bool: True if conversation was created successfully, existing conversation if it already exists.

    Raises:
        Exception: If an error occurs during conversation creation.
    """
    try:        
        if not user_id:
            logger.warning("No User ID found, cannot create conversation.")
            return None

        if not conversation_id:
            logger.warning("No conversation_id found, generating a new one.")
            conversation_id = str(uuid.uuid4())

        # Check if conversation already exists
        query = "SELECT * FROM hst_conversations where conversation_id = ?"
        existing_conversation = await run_query_params(query, (conversation_id,))
        if existing_conversation and len(existing_conversation) > 0:
            return existing_conversation

        utc_now = datetime.utcnow().isoformat()
        query = "INSERT INTO hst_conversations (userId, conversation_id, title, createdAt, updatedAt) VALUES (?, ?, ?, ?, ?)"
        params = (user_id, conversation_id, title, utc_now, utc_now)
        resp = await run_nonquery_params(query, params)
        return resp
    except Exception:
        logger.exception("Error in create_conversation")
        raise


async def create_message(uuid, conversation_id, user_id, input_message: dict):
    """
    Create a new message in a conversation.

    Args:
        uuid (str): Unique identifier for the message.
        conversation_id (str): The ID of the conversation to add the message to.
        user_id (str): The ID of the user creating the message.
        input_message (dict): Dictionary containing message data including role, content, and citations.

    Returns:
        bool: True if the message was created successfully, False otherwise.

    Raises:
        Exception: If an error occurs during message creation.
    """
    try:
        if not user_id:
            logger.warning("No User ID found, cannot create message.")
            return None

        if not conversation_id:
            logger.warning("No conversation_id found, cannot create conversation message.")
            return None

        # Ensure the conversation exists
        query = "SELECT * FROM hst_conversations where conversation_id = ?"
        exist_conversation = await run_query_params(query, (conversation_id,))
        if not exist_conversation or len(exist_conversation) == 0:
            logger.error("Conversation not found for ID: %s", conversation_id)
            return None        

        utc_now = datetime.utcnow().isoformat()       
        feedback = ""

        # Extract citations from input_message
        citations_json = ""
        if "citations" in input_message and input_message["citations"]:
            # Convert citations list to JSON string for storage
            try:
                citations_json = json.dumps(input_message["citations"])
            except (TypeError, ValueError) as e:
                logger.warning("Failed to serialize citations: %s", e)
                citations_json = ""

        query = (
            "INSERT INTO hst_conversation_messages ("
            "userId, "
            "conversation_id, "
            "role, "
            "content_id, "
            "content, "
            "citations, "
            "feedback, "
            "createdAt, "
            "updatedAt"
            ") VALUES (?, ?, ?, ?, ?, ?, ?, ?, ?)"
        )
        params = (user_id, conversation_id, input_message["role"], input_message["id"],
                  input_message["content"], citations_json, feedback, utc_now, utc_now)
        resp = await run_nonquery_params(query, params)
        
        if resp:
            # Update the conversation's updatedAt timestamp
            query_t = "UPDATE hst_conversations SET updatedAt = ? WHERE conversation_id = ?"
            resp = await run_nonquery_params(query_t, (utc_now, conversation_id))

            return resp
        else:
            return False
    except Exception:
        logger.exception("Error in create_message")
        raise


async def update_conversation(user_id: str, request_json: dict):
    """
    Update conversation with new messages or create new conversation if it doesn't exist.

    Args:
        user_id (str): The ID of the user updating the conversation.
        request_json (dict): Dictionary containing conversation_id and messages to add.

    Returns:
        dict: Dictionary containing conversation id, title, and updatedAt timestamp, or None if update fails.

    Raises:
        HTTPException: If validation fails or required messages are not found.
        Exception: If an error occurs during conversation update.
    """
    try:
        conversation_id = request_json.get("conversation_id")
        messages = request_json.get("messages", [])

        if not user_id:
            logger.warning("No User ID found, cannot update conversation.")
            return None

        # conversation = None
        query = "SELECT * FROM hst_conversations where conversation_id = ?"
        conversation = await run_query_params(query, (conversation_id,))

        if not conversation or len(conversation) == 0:
            title = await generate_title(messages)
            await create_conversation(user_id=user_id, conversation_id=conversation_id, title=title)
            
        messages = request_json["messages"]
        if len(messages) > 0 and messages[0]["role"] == "user":
            user_message = next(
                (
                    message
                    for message in reversed(messages)
                    if message["role"] == "user"
                ),
                None,
            )
            createdMessageValue = await create_message(
                uuid=str(uuid.uuid4()),
                conversation_id=conversation_id,
                user_id=user_id,
                input_message=user_message,
            )

            if not createdMessageValue:
                logger.warning("Conversation not found for ID: %s", conversation_id)
                raise HTTPException(
                    status_code=status.HTTP_400_BAD_REQUEST,
                    detail="Conversation not found")
        else:
            logger.warning("No user message found in request")
            raise HTTPException(
                status_code=status.HTTP_400_BAD_REQUEST,
                detail="User message not found")

        # Format the incoming message object in the "chat/completions" messages format
        # then write it to the conversation history
        messages = request_json["messages"]
        if len(messages) > 0 and messages[-1]["role"] == "assistant":
            if len(messages) > 1 and messages[-2].get("role", None) == "tool":
                # write the tool message first
                await create_message(
                    uuid=str(uuid.uuid4()),
                    conversation_id=conversation_id,
                    user_id=user_id,
                    input_message=messages[-2],
                )
            # write the assistant message
            await create_message(
                uuid=messages[-1]["id"],
                conversation_id=conversation_id,
                user_id=user_id,
                input_message=messages[-1],
            )
        else:
            logger.warning("No assistant message found in request")
            raise HTTPException(
                status_code=status.HTTP_400_BAD_REQUEST,
                detail="Assistant message not found")

        queryReturn = "SELECT * FROM hst_conversations where conversation_id = ?"
        conversationUpdated = await run_query_params(queryReturn, (conversation_id,))

        if conversationUpdated and len(conversationUpdated) > 0:
            return {
                "id": conversationUpdated[0].get("conversation_id"),
                "title": conversationUpdated[0].get("title"),
                "updatedAt": conversationUpdated[0].get("updatedAt")}
        else:
            return None

    except Exception:
        logger.exception("Error in update_conversation")
        raise


@router.get("/list")
async def list_conversations(
    request: Request,
    offset: int = Query(0, alias="offset"),
    limit: int = Query(25, alias="limit")
):
    """
    List conversations for authenticated user with pagination.

    Args:
        request (Request): FastAPI request object containing authentication headers.
        offset (int): Number of conversations to skip for pagination.
        limit (int): Maximum number of conversations to return.

    Returns:
        JSONResponse: Response containing list of conversations or error message.

    Raises:
        HTTPException: If authentication fails or validation errors occur.
    """
    try:
<<<<<<< HEAD
=======
        # from chat import adjust_processed_data_dates
        # await adjust_processed_data_dates()
>>>>>>> ac757d39

        authenticated_user = get_authenticated_user_details(
            request_headers=request.headers)
        user_id = authenticated_user["user_principal_id"]

        logger.info("Historyfab list-API: user_id: %s, offset: %s, limit: %s", user_id, offset, limit)

        # Get conversations
        conversations = await get_conversations(user_id, offset=offset, limit=limit)
        if user_id:
            track_event_if_configured("ConversationsListed", {
                "user_id": user_id,
                "offset": offset,
                "limit": limit,
                "conversation_count": len(conversations)
            })

        return JSONResponse(content=conversations, status_code=200)
    except HTTPException:
        raise
    except Exception as e:
        logger.exception("Exception in /historyfab/list: %s", str(e))
        span = trace.get_current_span()
        if span is not None:
            span.record_exception(e)
            span.set_status(Status(StatusCode.ERROR, str(e)))
        return JSONResponse(content={"error": "An internal error has occurred!"}, status_code=500)


@router.get("/read")
async def get_conversation_messages_endpoint(request: Request, id: str = Query(...)):
    """
    Get messages for a specific conversation.

    Args:
        request (Request): FastAPI request object containing authentication headers.
        id (str): The conversation ID to retrieve messages for.

    Returns:
        JSONResponse: Response containing conversation messages or error message.

    Raises:
        HTTPException: If authentication fails, conversation not found, or validation errors occur.
    """
    try:
        authenticated_user = get_authenticated_user_details(
            request_headers=request.headers)
        user_id = authenticated_user["user_principal_id"]

        conversation_id = id

        if not conversation_id:
            if user_id:
                track_event_if_configured("ReadConversationValidationError", {
                    "error": "conversation_id is required",
                    "user_id": user_id
                })
            raise HTTPException(status_code=400, detail="conversation_id is required")

        # Get conversation message details
        conversationMessages = await get_conversation_messages(user_id, conversation_id)        
        if not conversationMessages or len(conversationMessages) == 0:
            if user_id:
                track_event_if_configured("ReadConversationNotFound", {
                    "user_id": user_id,
                    "conversation_id": conversation_id
                })
            raise HTTPException(
                status_code=404,
                detail=f"Conversation {conversation_id} was not found. It either does not exist or the user does not have access to it."
            )

        if user_id:
            track_event_if_configured("ConversationRead", {
                "user_id": user_id,
                "conversation_id": conversation_id,
                "message_count": len(conversationMessages)
            })
        return JSONResponse(
            content={
                "conversation_id": conversation_id,
                "messages": conversationMessages},
            status_code=200)
    except HTTPException:
        raise
    except Exception as e:
        logger.exception("Exception in /historyfab/read: %s", str(e))
        span = trace.get_current_span()
        if span is not None:
            span.record_exception(e)
            span.set_status(Status(StatusCode.ERROR, str(e)))
        return JSONResponse(content={"error": "An internal error has occurred!"}, status_code=500)


@router.delete("/delete")
async def delete_conversation_endpoint(request: Request, id: str = Query(...)):
    """
    Delete a specific conversation and its messages.

    Args:
        request (Request): FastAPI request object containing authentication headers.
        id (str): The conversation ID to delete.

    Returns:
        JSONResponse: Response indicating success or failure.

    Raises:
        HTTPException: If authentication fails, conversation not found, or user lacks permission.
    """
    try:
        # Get the user ID from request headers
        authenticated_user = get_authenticated_user_details(
            request_headers=request.headers)
        user_id = authenticated_user["user_principal_id"]

        conversation_id = id
        if not conversation_id:
            track_event_if_configured("DeleteConversationValidationError", {
                "error": "conversation_id is missing",
                "user_id": user_id
            })
            raise HTTPException(status_code=400, detail="conversation_id is required")

        # Delete conversation using HistoryService
        deleted = await delete_conversation(user_id, conversation_id)
        if deleted:
            if user_id:
                track_event_if_configured("ConversationDeleted", {
                    "user_id": user_id,
                    "conversation_id": conversation_id
                })
            return JSONResponse(
                content={
                    "message": "Successfully deleted conversation and messages",
                    "conversation_id": conversation_id},
                status_code=200,
            )
        else:
            if user_id:
                track_event_if_configured("DeleteConversationNotFound", {
                    "user_id": user_id,
                    "conversation_id": conversation_id
                })
            raise HTTPException(
                status_code=404,
                detail=f"Conversation {conversation_id} not found or user does not have permission to delete.")
    except HTTPException:
        raise
    except Exception as e:
        logger.exception("Exception in /historyfab/delete: %s", str(e))
        span = trace.get_current_span()
        if span is not None:
            span.record_exception(e)
            span.set_status(Status(StatusCode.ERROR, str(e)))
        return JSONResponse(content={"error": "An internal error has occurred!"}, status_code=500)


@router.delete("/delete_all")
async def delete_all_conversations_endpoint(request: Request):
    """
    Delete all conversations for authenticated user.

    Args:
        request (Request): FastAPI request object containing authentication headers.

    Returns:
        JSONResponse: Response indicating success or failure.

    Raises:
        HTTPException: If authentication fails or no conversations found.
    """
    try:
        # Get the user ID from request headers
        authenticated_user = get_authenticated_user_details(
            request_headers=request.headers)
        user_id = authenticated_user["user_principal_id"]

        if not user_id:
            track_event_if_configured("DeleteAllConversationsValidationError", {
                "error": "user_id is missing",
                "user_id": user_id
            })
            raise HTTPException(status_code=400, detail="user_id is required")
        # Get all user conversations
        conversations = await get_conversations(user_id, offset=0, limit=None)
        if not conversations:
            track_event_if_configured("DeleteAllConversationsNotFound", {
                "user_id": user_id
            })
            raise HTTPException(status_code=404,
                                detail=f"No conversations for {user_id} were found")

        # Delete all conversations
        deleted = await delete_all_conversations(user_id)
        if deleted:
            if user_id:
                track_event_if_configured("AllConversationsDeleted", {
                    "user_id": user_id,
                    "deleted_count": len(conversations)
                })
            return JSONResponse(
                content={
                    "message": f"Successfully deleted all conversations for user {user_id}"},
                status_code=200,
            )
        else:
            if user_id:
                track_event_if_configured("DeleteAllConversationsNotFound", {
                    "user_id": user_id
                })
            raise HTTPException(
                status_code=404,
                detail=f"Conversation not found for user {user_id}")
    except HTTPException:
        raise
    except Exception as e:
        logging.exception("Exception in /historyfab/delete_all: %s", str(e))
        span = trace.get_current_span()
        if span is not None:
            span.record_exception(e)
            span.set_status(Status(StatusCode.ERROR, str(e)))
        return JSONResponse(content={"error": "An internal error has occurred!"}, status_code=500)


@router.post("/rename")
async def rename_conversation_endpoint(request: Request):
    """
    Rename a conversation's title.

    Args:
        request (Request): FastAPI request object containing authentication headers and JSON body with conversation_id and title.

    Returns:
        JSONResponse: Response indicating success or failure.

    Raises:
        HTTPException: If authentication fails, validation errors occur, or conversation not found.
    """
    try:
        authenticated_user = get_authenticated_user_details(
            request_headers=request.headers)
        user_id = authenticated_user["user_principal_id"]

        # Parse request body
        request_json = await request.json()
        conversation_id = request_json.get("conversation_id")
        title = request_json.get("title")

        if not conversation_id:
            if user_id:
                track_event_if_configured("RenameConversationValidationError", {
                    "error": "conversation_id is required",
                    "user_id": user_id
                })
            raise HTTPException(status_code=400, detail="conversation_id is required")
        if not title:
            if user_id:
                track_event_if_configured("RenameConversationValidationError", {
                    "error": "title is required",
                    "user_id": user_id
                })
            raise HTTPException(status_code=400, detail="title is required")

        rename_result = await rename_conversation(user_id, conversation_id, title)

        if rename_result:
            if user_id:
                track_event_if_configured("ConversationRenamedTitle", {
                    "user_id": user_id,
                    "conversation_id": conversation_id,
                    "new_title": title
                })
            return JSONResponse(
                content={
                    "message": f"Successfully renamed title of conversation {conversation_id} to title '{title}'"},
                status_code=200,
            )
        else:
            if user_id:
                track_event_if_configured("ConversationRenamedTitleNotFound", {
                    "user_id": user_id,
                    "conversation_id": conversation_id,
                    "new_title": title
                })
            raise HTTPException(
                status_code=404,
                detail=f"Conversation {conversation_id} not found or user does not have permission to rename.")
    except HTTPException:
        raise
    except Exception as e:
        logger.exception("Exception in /historyfab/rename: %s", str(e))
        span = trace.get_current_span()
        if span is not None:
            span.record_exception(e)
            span.set_status(Status(StatusCode.ERROR, str(e)))
        return JSONResponse(content={"error": "An internal error has occurred!"}, status_code=500)


@router.post("/update")
async def update_conversation_endpoint(request: Request):
    """
    Update conversation with new messages.

    Args:
        request (Request): FastAPI request object containing authentication headers and JSON body with conversation data.

    Returns:
        JSONResponse: Response containing updated conversation details or error message.

    Raises:
        HTTPException: If authentication fails or validation errors occur.
    """
    try:
        authenticated_user = get_authenticated_user_details(
            request_headers=request.headers)
        user_id = authenticated_user["user_principal_id"]

        # Parse request body
        request_json = await request.json()
        conversation_id = request_json.get("conversation_id")
        # logging.info("FABRIC-fab-update_conversation-request_json: %s" % request_json)
        if not conversation_id:
            raise HTTPException(status_code=400, detail="No conversation_id found")

        # Call HistoryService to update conversation
        update_response = await update_conversation(user_id, request_json)

        if not update_response:
            if user_id:
                track_event_if_configured("ConversationUpdated", {
                    "user_id": user_id,
                    "conversation_id": conversation_id,
                    "title": update_response["title"]
                })
            raise HTTPException(status_code=500, detail="Failed to update conversation")

        return JSONResponse(
            content={
                "success": True,
                "data": {
                    "title": update_response["title"],
                    "date": update_response["updatedAt"],
                    "conversation_id": update_response["id"],
                },
            },
            status_code=200,
        )
    except HTTPException:
        raise
    except Exception as e:
        logger.exception("Exception in /historyfab/update: %s", str(e))
        span = trace.get_current_span()
        if span is not None:
            span.record_exception(e)
            span.set_status(Status(StatusCode.ERROR, str(e)))
        return JSONResponse(content={"error": "An internal error has occurred!"}, status_code=500)<|MERGE_RESOLUTION|>--- conflicted
+++ resolved
@@ -792,11 +792,8 @@
         HTTPException: If authentication fails or validation errors occur.
     """
     try:
-<<<<<<< HEAD
-=======
         # from chat import adjust_processed_data_dates
         # await adjust_processed_data_dates()
->>>>>>> ac757d39
 
         authenticated_user = get_authenticated_user_details(
             request_headers=request.headers)
