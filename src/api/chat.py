"""
Chat API module for handling chat interactions and responses.
"""

import asyncio
import json
import logging
import os
import random
import re
import struct
import time
import uuid
from datetime import datetime
from types import SimpleNamespace
from typing import Any, Dict, Annotated, AsyncGenerator

import pyodbc
import httpx
from cachetools import TTLCache
from dotenv import load_dotenv
from fastapi import APIRouter, Request, HTTPException, status
from fastapi.responses import JSONResponse, StreamingResponse
from opentelemetry import trace
from opentelemetry.trace import Status, StatusCode

# Azure SDK
from azure.ai.agents.models import TruncationObject, MessageRole, ListSortOrder
from azure.monitor.events.extension import track_event
from azure.monitor.opentelemetry import configure_azure_monitor
from azure.ai.projects import AIProjectClient

# Semantic Kernel
from semantic_kernel.agents import AzureAIAgentThread
from semantic_kernel.exceptions.agent_exceptions import AgentException
from semantic_kernel.functions.kernel_function_decorator import kernel_function

# Azure Auth
from auth.azure_credential_utils import get_azure_credential, get_azure_credential_async

load_dotenv()

# Constants
HOST_NAME = "CKM"
HOST_INSTRUCTIONS = "Answer questions about call center operations"

router = APIRouter()

# Configure logging
logging.basicConfig(level=logging.INFO)
logger = logging.getLogger(__name__)

# Check if the Application Insights Instrumentation Key is set in the environment variables
instrumentation_key = os.getenv("APPLICATIONINSIGHTS_CONNECTION_STRING")
if instrumentation_key:
    # Configure Application Insights if the Instrumentation Key is found
    configure_azure_monitor(connection_string=instrumentation_key)
    logging.info("Application Insights configured with the provided Instrumentation Key")
else:
    # Log a warning if the Instrumentation Key is not found
    logging.warning("No Application Insights Instrumentation Key found. Skipping configuration")

# Configure logging
logging.basicConfig(level=logging.INFO)

# Suppress INFO logs from 'azure.core.pipeline.policies.http_logging_policy'
logging.getLogger("azure.core.pipeline.policies.http_logging_policy").setLevel(
    logging.WARNING
)
logging.getLogger("azure.identity.aio._internal").setLevel(logging.WARNING)

# Suppress info logs from OpenTelemetry exporter
logging.getLogger("azure.monitor.opentelemetry.exporter.export._base").setLevel(
    logging.WARNING
)

class ChatWithDataPlugin:
    """Plugin for handling chat interactions with data using various AI agents."""

    def __init__(self):
        self.ai_project_endpoint = os.getenv("AZURE_AI_AGENT_ENDPOINT")
        self.ai_project_api_version = os.getenv("AZURE_AI_AGENT_API_VERSION", "2025-05-01")
        self.foundry_sql_agent_id = os.getenv("AGENT_ID_SQL")
        self.foundry_chart_agent_id = os.getenv("AGENT_ID_CHART")

    @kernel_function(name="ChatWithSQLDatabase",
                     description="Provides quantified results, metrics, or structured data from the SQL database.")
    async def get_sql_response(
            self,
            input: Annotated[str, "the question"]
    ):
        """
        Executes a SQL generation agent to convert a natural language query into a T-SQL query,
        executes the SQL, and returns the result.

        Args:
            input (str): Natural language question to be converted into SQL.

        Returns:
            str: SQL query result or an error message if failed.
        """

        query = input
        try:
            from history_sql import execute_sql_query
            project_client = AIProjectClient(
                endpoint=self.ai_project_endpoint,
                credential=get_azure_credential(),
                api_version=self.ai_project_api_version,
            )
           
            thread = project_client.agents.threads.create()

            project_client.agents.messages.create(
                thread_id=thread.id,
                role=MessageRole.USER,
                content=query,
            )

            run = project_client.agents.runs.create_and_process(
                thread_id=thread.id,
                agent_id=self.foundry_sql_agent_id, 
            )

            if run.status == "failed":
                print(f"Run failed: {run.last_error}")
                return "Details could not be retrieved. Please try again later."

            sql_query = ""
            messages = project_client.agents.messages.list(thread_id=thread.id, order=ListSortOrder.ASCENDING)
            for msg in messages:
                if msg.role == MessageRole.AGENT and msg.text_messages:
                    sql_query = msg.text_messages[-1].text.value
                    break
            sql_query = sql_query.replace("```sql", '').replace("```", '').strip()
            answer = await execute_sql_query(sql_query)
            answer = answer[:20000] if len(answer) > 20000 else answer

            # Clean up
            project_client.agents.threads.delete(thread_id=thread.id)

        except Exception as e:
            print(f"Fabric-SQL-Kernel-error: {e}", flush=True)
            answer = 'Details could not be retrieved. Please try again later.'

        print(f"fabric-SQL-Kernel-response: {answer}", flush=True)
        return answer

    @kernel_function(name="GenerateChartData", description="Generates Chart.js v4.4.4 compatible JSON data for data visualization requests using current and immediate previous context.")
    async def get_chart_data(
            self,
            input: Annotated[str, "The user's data visualization request along with relevant conversation history and context needed to generate appropriate chart data"],
    ):
        query = input
        query = query.strip()
        try:
            project_client = AIProjectClient(
                endpoint=self.ai_project_endpoint,
                credential=get_azure_credential(),
                api_version=self.ai_project_api_version,
            )

            thread = project_client.agents.threads.create()

            project_client.agents.messages.create(
                thread_id=thread.id,
                role=MessageRole.USER,
                content=query,
            )

            run = project_client.agents.runs.create_and_process(
                thread_id=thread.id,
                agent_id=self.foundry_chart_agent_id,
            )

            if run.status == "failed":
                print(f"Run failed: {run.last_error}")
                return "Details could not be retrieved. Please try again later."

            chartdata = ""
            messages = project_client.agents.messages.list(thread_id=thread.id, order=ListSortOrder.ASCENDING)
            for msg in messages:
                if msg.role == MessageRole.AGENT and msg.text_messages:
                    chartdata = msg.text_messages[-1].text.value
                    break
            # Clean up
            project_client.agents.threads.delete(thread_id=thread.id)

        except Exception as e:
            print(f"fabric-Chat-Kernel-error: {e}", flush=True)
            chartdata = 'Details could not be retrieved. Please try again later.'
        
        print(f"fabric-Chat-Kernel-response: {chartdata}", flush=True)
        return chartdata

    # @kernel_function(name="ChatWithCustomerSales", description="Provides summaries or detailed explanations of customer sales.")
    # async def get_answers_from_customersales(
    #         self,
    #         question: Annotated[str, "the question"]
    # ):
    #     """
    #     Uses Microsoft Fabric agent to answer a question based on customer data.

    #     Args:
    #         question (str): The user's query.

    #     Returns:
    #         dict: A dictionary with the answer and citation metadata.
    #     """
    #     answer: Dict[str, Any] = {"answer": "", "citations": []}
    #     agent = None

    #     try:            
    #         # Get the fabric agent
    #         print("FABRIC-CustomerSalesKernel", flush=True)
    #         agent_info = await AgentFactory.get_agent(AgentType.FABRIC)
    #         agent = agent_info["agent"]
    #         project_client = agent_info["client"]
    #         print("FABRIC-CustomerSalesKernel: Fabric agent retrieved successfully", flush=True)
    #         print(f"FABRIC-CustomerSalesKernel: Agent ID: {agent_info['agent'].id}", flush=True)

    #         # Create thread
    #         thread = project_client.agents.threads.create()
    #         print(f"FABRIC-CustomerSalesKernel: Thread created successfully: {thread.id}", flush=True)

    #         # Create message with the actual question
    #         project_client.agents.messages.create(
    #             thread_id=thread.id,
    #             role=MessageRole.USER,
    #             content=question,
    #         )
    #         print(f"FABRIC-CustomerSalesKernel: Message created in thread {thread.id} with question: {question}", flush=True)

    #         run = project_client.agents.runs.create_and_process(
    #             thread_id=thread.id,
    #             agent_id=agent.id
    #         )
    #         print(f"FABRIC-CustomerSalesKernel: Agent run completed with status: {run.status}")

    #         if run.status == "failed":
    #             logging.error(f"FABRIC-CustomerSalesKernel: Run failed: {run.last_error}")
    #         else:
    #             # ADD CITATION PROCESSING HERE
    #             # def convert_citation_markers(text):
    #             #     def replace_marker(match):
    #             #         content = match.group(1).strip()
    #             #         parts = content.split(":")
    #             #         if len(parts) == 2 and parts[1].isdigit():
    #             #             new_index = int(parts[1]) + 1
    #             #             return f"[{new_index}]"
    #             #         return match.group(0)
                    
    #             #     return re.sub(r'【\s*(\d+:\d+)\s*†source】', replace_marker, text)

    #             # Check the response structure
    #             # try:
    #             #     for run_step in project_client.agents.run_steps.list(thread_id=thread.id, run_id=run.id):
    #             #         print(f"FABRIC-CustomerSalesKernel: Processing run step: {run_step.id}, type: {type(run_step.step_details)}")
    #             #         if isinstance(run_step.step_details, RunStepToolCallDetails):
    #             #             for tool_call in run_step.step_details.tool_calls:
    #             #                 print(f"FABRIC-CustomerSalesKernel: Processing tool call: {tool_call}")

    #             # except Exception as run_step_error:
    #             #     logging.error(f"FABRIC-CustomerSalesKernel: Failed to process run steps: {type(run_step_error).__name__}: {run_step_error}")
    #             #     raise

    #             try:
    #                 messages = project_client.agents.messages.list(thread_id=thread.id, order=ListSortOrder.ASCENDING)                    
    #                 for msg in messages:
    #                     if msg.role == MessageRole.AGENT and msg.text_messages:
    #                         raw_answer = msg.text_messages[-1].text.value
    #                         # print(f"Raw answer from agent: {raw_answer}")
    #                         # converted_answer = convert_citation_markers(raw_answer)
    #                         # print(f"Converted answer: {converted_answer}")
    #                         answer["answer"] = raw_answer
    #                         break
    #             except Exception as messages_error:
    #                 # logging.error(f"Failed to retrieve messages: {type(messages_error).__name__}: {messages_error}")
    #                 raise

    #             logging.info(f"FABRIC-CustomerSalesKernel-Thread ID: {thread.id}, Run ID: {run.id}")
    #             # project_client.agents.threads.delete(thread_id=thread.id)
                
    #         if not answer["answer"]:
    #             answer["answer"] = "I couldn't find specific information about customer sales. Please try rephrasing your question."
                
    #     except Exception as e:
    #         logging.error(f"Full error details: {repr(e)}")
    #         import traceback
    #         return {"answer": "Details could not be retrieved. Please try again later.", "citations": []}
        
    #     print(f"FABRIC-CustomerSalesKernel-Answer: %s" % answer, flush=True)
    #     return answer


class ExpCache(TTLCache):
    """Extended TTLCache that deletes Azure AI agent threads when items expire."""

    def __init__(self, *args, agent=None, **kwargs):
        """Initialize cache with optional agent for thread cleanup."""
        super().__init__(*args, **kwargs)
        self.agent = agent

    def expire(self, time=None):
        """Remove expired items and delete associated Azure AI threads."""
        items = super().expire(time)
        for key, thread_id in items:
            try:
                if self.agent:
                    thread = AzureAIAgentThread(client=self.agent.client, thread_id=thread_id)
                    asyncio.create_task(thread.delete())
                    logger.info("Thread deleted: %s", thread_id)
            except Exception as e:
                logger.error("Failed to delete thread for key %s: %s", key, e)
        return items

    def popitem(self):
        """Remove item using LRU eviction and delete associated Azure AI thread."""
        key, thread_id = super().popitem()
        try:
            if self.agent:
                thread = AzureAIAgentThread(client=self.agent.client, thread_id=thread_id)
                asyncio.create_task(thread.delete())
                logger.info("Thread deleted (LRU evict): %s", thread_id)
        except Exception as e:
            logger.error("Failed to delete thread for key %s (LRU evict): %s", key, e)
        return key, thread_id


<<<<<<< HEAD
=======
# async def get_db_connection():
#     """Get a connection to the SQL database"""
#     database = os.getenv("SQLDB_DATABASE")
#     server = os.getenv("SQLDB_SERVER")
#     driver = "{ODBC Driver 17 for SQL Server}"
#     mid_id = os.getenv("SQLDB_USER_MID")

#     async with AsyncDefaultAzureCredential(managed_identity_client_id=mid_id) as credential:
#         token = await credential.get_token("https://database.windows.net/.default")
#         token_bytes = token.token.encode("utf-16-LE")
#         token_struct = struct.pack(
#             f"<I{len(token_bytes)}s",
#             len(token_bytes),
#             token_bytes
#         )
#         SQL_COPT_SS_ACCESS_TOKEN = 1256

#         # Set up the connection
#         connection_string = f"DRIVER={driver};SERVER={server};DATABASE={database};"
#         conn = pyodbc.connect(
#             connection_string, attrs_before={SQL_COPT_SS_ACCESS_TOKEN: token_struct}
#         )

#         logging.info("Connected using Default Azure Credential")
#         return conn


# async def adjust_processed_data_dates():
#     """
#     Adjusts the dates in the processed_data, km_processed_data, and processed_data_key_phrases tables
#     to align with the current date.
#     """
#     conn = await get_db_connection()
#     cursor = None
#     try:
#         cursor = conn.cursor()
#         # Adjust the dates to the current date
#         today = datetime.today()
#         cursor.execute(
#             "SELECT MAX(CAST(StartTime AS DATETIME)) FROM [dbo].[processed_data]"
#         )
#         max_start_time = (cursor.fetchone())[0]

#         if max_start_time:
#             days_difference = (today - max_start_time).days - 1
#             if days_difference != 0:
#                 # Update processed_data table
#                 cursor.execute(
#                     "UPDATE [dbo].[processed_data] SET StartTime = FORMAT(DATEADD(DAY, ?, StartTime), 'yyyy-MM-dd "
#                     "HH:mm:ss'), EndTime = FORMAT(DATEADD(DAY, ?, EndTime), 'yyyy-MM-dd HH:mm:ss')",
#                     (days_difference, days_difference)
#                 )
#                 # Update km_processed_data table
#                 cursor.execute(
#                     "UPDATE [dbo].[km_processed_data] SET StartTime = FORMAT(DATEADD(DAY, ?, StartTime), 'yyyy-MM-dd "
#                     "HH:mm:ss'), EndTime = FORMAT(DATEADD(DAY, ?, EndTime), 'yyyy-MM-dd HH:mm:ss')",
#                     (days_difference, days_difference)
#                 )
#                 # Update processed_data_key_phrases table
#                 cursor.execute(
#                     "UPDATE [dbo].[processed_data_key_phrases] SET StartTime = FORMAT(DATEADD(DAY, ?, StartTime), "
#                     "'yyyy-MM-dd HH:mm:ss')", (days_difference,)
#                 )
#                 # Commit the changes
#                 conn.commit()
#     finally:
#         if cursor:
#             cursor.close()
#         conn.close()


>>>>>>> ac757d39
def track_event_if_configured(event_name: str, event_data: dict):
    """Track event to Application Insights if configured."""
    instrumentation_key = os.getenv("APPLICATIONINSIGHTS_CONNECTION_STRING")
    if instrumentation_key:
        track_event(event_name, event_data)
    else:
        logging.warning("Skipping track_event for %s as Application Insights is not configured", event_name)


def format_stream_response(chat_completion_chunk, history_metadata, apim_request_id):
    """Format chat completion chunk into standardized response object."""
    response_obj = {
        "id": chat_completion_chunk.id,
        "model": chat_completion_chunk.model,
        "created": chat_completion_chunk.created,
        "object": chat_completion_chunk.object,
        "choices": [{"messages": []}],
        "history_metadata": history_metadata,
        "apim-request-id": apim_request_id,
    }

    if len(chat_completion_chunk.choices) > 0:
        delta = chat_completion_chunk.choices[0].delta
        if delta:
            if hasattr(delta, "context"):
                message_obj = {"role": "tool", "content": json.dumps(delta.context)}
                response_obj["choices"][0]["messages"].append(message_obj)
                return response_obj
            if delta.role == "assistant" and hasattr(delta, "context"):
                message_obj = {
                    "role": "assistant",
                    "context": delta.context,
                }
                response_obj["choices"][0]["messages"].append(message_obj)
                return response_obj
            else:
                if delta.content:
                    message_obj = {
                        "role": "assistant",
                        "content": delta.content,
                    }
                    response_obj["choices"][0]["messages"].append(message_obj)
                    return response_obj

    return {}


# Global thread cache
thread_cache = None


def get_thread_cache(agent):
    """Get or create the global thread cache."""
    global thread_cache
    if thread_cache is None:
        thread_cache = ExpCache(maxsize=1000, ttl=3600.0, agent=agent)
    return thread_cache


async def stream_openai_text(conversation_id: str, query: str, agent) -> AsyncGenerator[str, None]:
    """
    Get a streaming text response from OpenAI.
    """
    thread = None
    complete_response = ""
    try:
        if not query:
            query = "Please provide a query."

        cache = get_thread_cache(agent)
        thread_id = cache.get(conversation_id, None)

        if thread_id:
            thread = AzureAIAgentThread(client=agent.client, thread_id=thread_id)

        truncation_strategy = TruncationObject(type="last_messages", last_messages=4)

        async for response in agent.invoke_stream(messages=query, thread=thread, truncation_strategy=truncation_strategy):
            cache[conversation_id] = response.thread.id
            complete_response += str(response.content)
            yield response.content

    except RuntimeError as e:
        complete_response = str(e)
        if "Rate limit is exceeded" in str(e):
            logger.error("Rate limit error: %s", e)
            raise AgentException(f"Rate limit is exceeded. {str(e)}") from e
        else:
            logger.error("RuntimeError: %s", e)
            raise AgentException(f"An unexpected runtime error occurred: {str(e)}") from e

    except Exception as e:
        complete_response = str(e)
        logger.error("Error in stream_openai_text: %s", e)
        raise HTTPException(status_code=status.HTTP_500_INTERNAL_SERVER_ERROR, detail="Error streaming OpenAI text") from e

    finally:
        # Provide a fallback response when no data is received from OpenAI.
        if complete_response == "":
            logger.info("No response received from OpenAI.")
            cache = get_thread_cache(agent)
            thread_id = cache.pop(conversation_id, None)
            if thread_id is not None:
                corrupt_key = f"{conversation_id}_corrupt_{random.randint(1000, 9999)}"
                cache[corrupt_key] = thread_id
            yield "I cannot answer this question with the current data. Please rephrase or add more details."


async def stream_chat_request(request_body, conversation_id, query, agent):
    """
    Handles streaming chat requests.
    """
    history_metadata = request_body.get("history_metadata", {})

    async def generate():
        try:
            assistant_content = ""
            async for chunk in stream_openai_text(conversation_id, query, agent):
                if isinstance(chunk, dict):
                    chunk = json.dumps(chunk)  # Convert dict to JSON string
                assistant_content += str(chunk)

                if assistant_content:
                    chat_completion_chunk = {
                        "id": "",
                        "model": "",
                        "created": 0,
                        "object": "",
                        "choices": [
                            {
                                "messages": [],
                                "delta": {},
                            }
                        ],
                        "history_metadata": history_metadata,
                        "apim-request-id": "",
                    }

                    chat_completion_chunk["id"] = str(uuid.uuid4())
                    chat_completion_chunk["model"] = "rag-model"
                    chat_completion_chunk["created"] = int(time.time())
                    chat_completion_chunk["object"] = "extensions.chat.completion.chunk"
                    chat_completion_chunk["choices"][0]["messages"].append(
                        {"role": "assistant", "content": assistant_content}
                    )
                    chat_completion_chunk["choices"][0]["delta"] = {
                        "role": "assistant",
                        "content": assistant_content,
                    }

                    completion_chunk_obj = json.loads(
                        json.dumps(chat_completion_chunk),
                        object_hook=lambda d: SimpleNamespace(**d),
                    )
                    yield json.dumps(format_stream_response(completion_chunk_obj, history_metadata, "")) + "\n\n"

        except AgentException as e:
            error_message = str(e)
            retry_after = "sometime"
            if "Rate limit is exceeded" in error_message:
                match = re.search(r"Try again in (\d+) seconds", error_message)
                if match:
                    retry_after = f"{match.group(1)} seconds"
                logger.error("Rate limit error: %s", error_message)
                error_response = {
                    "error": f"Rate limit exceeded. Please try again after {retry_after}."
                }
                yield json.dumps(error_response) + "\n\n"
            else:
                logger.error("Agent exception: %s", error_message)
                error_response = {"error": "An error occurred. Please try again later."}
                yield json.dumps(error_response) + "\n\n"

        except Exception as e:
            logger.error("Unexpected error: %s", e)
            error_response = {"error": "An error occurred while processing the request."}
            yield json.dumps(error_response) + "\n\n"

    return generate()


@router.post("/chat")
async def conversation(request: Request):
    """Handle chat requests - streaming text or chart generation based on query keywords."""
    try:
        # Get the request JSON and last RAG response from the client
        request_json = await request.json()
        last_rag_response = request_json.get("last_rag_response")
        conversation_id = request_json.get("conversation_id")
        logger.info("Received last_rag_response: %s", last_rag_response)

        query = request_json.get("messages")[-1].get("content")

        agent = request.app.state.orchestrator_agent

        result = await stream_chat_request(request_json, conversation_id, query, agent)
        track_event_if_configured(
            "ChatStreamSuccess",
            {"conversation_id": conversation_id, "query": query}
        )
        return StreamingResponse(result, media_type="application/json-lines")

    except Exception as ex:
        logger.exception("Error in conversation endpoint: %s", str(ex))
        span = trace.get_current_span()
        if span is not None:
            span.record_exception(ex)
            span.set_status(Status(StatusCode.ERROR, str(ex)))
        return JSONResponse(content={"error": "An internal error occurred while processing the conversation."}, status_code=500)


@router.get("/layout-config")
async def get_layout_config():
    """Get application layout configuration from environment variables."""
    layout_config_str = os.getenv("REACT_APP_LAYOUT_CONFIG", "")
    if layout_config_str:
        try:
            layout_config_json = json.loads(layout_config_str)
            track_event_if_configured("LayoutConfigFetched", {"status": "success"})  # Parse the string into JSON
            return JSONResponse(content=layout_config_json)    # Return the parsed JSON
        except json.JSONDecodeError as e:
            logger.exception("Failed to parse layout config JSON: %s", str(e))
            span = trace.get_current_span()
            if span is not None:
                span.record_exception(e)
                span.set_status(Status(StatusCode.ERROR, str(e)))
            return JSONResponse(content={"error": "Invalid layout configuration format."}, status_code=400)
    track_event_if_configured("LayoutConfigNotFound", {})
    return JSONResponse(content={"error": "Layout config not found in environment variables"}, status_code=400)


@router.get("/display-chart-default")
async def get_chart_config():
    """Get default chart display configuration from environment variables."""
    chart_config = os.getenv("DISPLAY_CHART_DEFAULT", "")
    if chart_config:
        track_event_if_configured("ChartDisplayDefaultFetched", {"value": chart_config})
        return JSONResponse(content={"isChartDisplayDefault": chart_config})
    track_event_if_configured("ChartDisplayDefaultNotFound", {})
    return JSONResponse(content={"error": "DISPLAY_CHART_DEFAULT flag not found in environment variables"}, status_code=400)


@router.post("/fetch-azure-search-content")
async def fetch_azure_search_content_endpoint(request: Request):
    """
    API endpoint to fetch content from a given URL using the Azure AI Search API.
    Expects a JSON payload with a 'url' field.
    """
    try:
        # Parse the request JSON
        request_json = await request.json()
        url = request_json.get("url")

        if not url:
            return JSONResponse(content={"error": "URL is required"}, status_code=400)

        # Get Azure AD token
        credential = get_azure_credential_async()
        token = await credential.get_token("https://search.azure.com/.default")
        access_token = token.token

        async def fetch_content():
            try:
                async with httpx.AsyncClient() as client:
                    response = await client.get(
                        url,
                        headers={
                            "Authorization": f"Bearer {access_token}",
                            "Content-Type": "application/json"
                        },
                        timeout=10
                    )
                    if response.status_code == 200:
                        data = response.json()
                        content = data.get("content", "")
                        return content
                    else:
                        return f"Error: HTTP {response.status_code}"
            except Exception:
                logger.exception("Exception occurred while making the HTTP request")
                return "Error: Unable to fetch content"

        content = await fetch_content()

        return JSONResponse(content={"content": content})

    except Exception:
        logger.exception("Error in fetch_azure_search_content_endpoint")
        return JSONResponse(
            content={"error": "Internal server error"},
            status_code=500
        )<|MERGE_RESOLUTION|>--- conflicted
+++ resolved
@@ -327,8 +327,6 @@
         return key, thread_id
 
 
-<<<<<<< HEAD
-=======
 # async def get_db_connection():
 #     """Get a connection to the SQL database"""
 #     database = os.getenv("SQLDB_DATABASE")
@@ -400,7 +398,6 @@
 #         conn.close()
 
 
->>>>>>> ac757d39
 def track_event_if_configured(event_name: str, event_data: dict):
     """Track event to Application Insights if configured."""
     instrumentation_key = os.getenv("APPLICATIONINSIGHTS_CONNECTION_STRING")
